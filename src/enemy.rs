--- conflicted
+++ resolved
@@ -107,7 +107,7 @@
             .add_systems(
                 Update,
                 (
-                    initial_enemy_spawn,                 // Add a new system for initial spawn
+                    initial_enemy_spawn, // Add a new system for initial spawn
                     update_player_position,
                     update_enemy_movement,
                     update_enemy_animations,
@@ -140,12 +140,12 @@
     if enemy_counter.initial_spawn_done {
         return;
     }
-    
+
     // Check if camera is available
     if camera_query.is_empty() {
         return; // No camera yet, try again next frame
     }
-    
+
     // Camera is available, spawn initial enemies
     for _ in 0..enemy_counter.desired_count {
         spawn_enemy(
@@ -160,7 +160,7 @@
         );
         enemy_counter.current_count += 1;
     }
-    
+
     // Mark initial spawn as complete
     enemy_counter.initial_spawn_done = true;
 }
@@ -215,13 +215,8 @@
         // Only create new hitbox if none active and it's the start of the attack
         if is_attacking && !has_active_hitbox {
             let should_create_hitbox = match current_animation.current_frame {
-<<<<<<< HEAD
-                4 => true,  // First attack
+                4 => true,      // First attack
                 13..16 => true, // Second attack (charged)
-=======
-                4 => true,      // Primer ataque
-                13..16 => true, // Segundo ataque (cargado)
->>>>>>> b6e34a52
                 _ => false,
             };
 
@@ -464,17 +459,12 @@
                         enemy.health -= damage;
                         animation_controller.change_state(CharacterState::Hurt);
 
-<<<<<<< HEAD
                         // Apply constant physical impulse based on attack direction
-                        let direction = if attack_pos.x > enemy_pos.x { -1.0 } else { 1.0 };
-=======
-                        // Aplicar impulso físico constante basado en la dirección del ataque
                         let direction = if attack_pos.x > enemy_pos.x {
                             -1.0
                         } else {
                             1.0
                         };
->>>>>>> b6e34a52
                         physics.velocity = Vec2::new(direction * 2150.0, direction * 120.0);
                         physics.on_ground = false;
                     }
@@ -501,7 +491,7 @@
             enemy.death_timer = Timer::from_seconds(ENEMY_DEATH_TIMER, TimerMode::Once);
             transform.translation.x -= ENEMY_SPAWN_OFFSET_X;
         }
-        
+
         // Verificar si el enemigo está fuera de los límites
         if transform.translation.x < -1000.0 || transform.translation.y < death_threshold {
             if !enemy.is_dead {
@@ -572,7 +562,7 @@
     camera_query: &Query<&Transform, With<Camera2d>>,
     texture_atlas_layouts: &mut Assets<TextureAtlasLayout>,
     resolution: &resolution::Resolution,
-    windows: &Query<&Window, With<Camera2d>>,
+    windows: &Query<&Window>,
     meshes: &mut ResMut<Assets<Mesh>>,
     materials: &mut ResMut<Assets<ColorMaterial>>,
 ) {
@@ -580,7 +570,7 @@
     let window_width = window.width();
     let window_height = window.height();
     let ground_height = -window_height * 0.3;
-    
+
     // Get camera position safely
     let camera_transform = if let Ok(transform) = camera_query.get_single() {
         transform
@@ -588,17 +578,12 @@
         // Fallback if camera not found
         return;
     };
-    
+
     // Randomize spawn side (left or right of camera)
     let spawn_side = if rand::random::<bool>() { 1.0 } else { -1.0 };
-<<<<<<< HEAD
-    
+
     // Calculate spawn position relative to camera
-    let spawn_x = camera_transform.translation.x + ( ENEMY_SPAWN_OFFSET_X);
-=======
-    let spawn_x = window_width * 0.4 + window..single().translation.x;
-
->>>>>>> b6e34a52
+    let spawn_x = camera_transform.translation.x + (ENEMY_SPAWN_OFFSET_X);
     let enemy_y = ground_height + ENEMY_SPAWN_OFFSET_Y * resolution.pixel_ratio;
 
     let idle_texture = asset_server.load("enemy/skeleton/skeletonIdle-Sheet64x64.png");
@@ -683,7 +668,11 @@
 
     // Set facing direction based on spawn side
     let facing_right = spawn_side < 0.0;
-    let scale_x = if facing_right { -ENEMY_SCALE_FACTOR } else { ENEMY_SCALE_FACTOR };
+    let scale_x = if facing_right {
+        -ENEMY_SCALE_FACTOR
+    } else {
+        ENEMY_SCALE_FACTOR
+    };
 
     // Create enemy entity with uniform scale
     commands
